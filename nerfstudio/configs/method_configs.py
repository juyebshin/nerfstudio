# Copyright 2022 the Regents of the University of California, Nerfstudio Team and contributors. All rights reserved.
#
# Licensed under the Apache License, Version 2.0 (the "License");
# you may not use this file except in compliance with the License.
# You may obtain a copy of the License at
#
#     http://www.apache.org/licenses/LICENSE-2.0
#
# Unless required by applicable law or agreed to in writing, software
# distributed under the License is distributed on an "AS IS" BASIS,
# WITHOUT WARRANTIES OR CONDITIONS OF ANY KIND, either express or implied.
# See the License for the specific language governing permissions and
# limitations under the License.

"""
Put all the method implementations in one location.
"""

from __future__ import annotations

from collections import OrderedDict
from typing import Dict, Union

import tyro

from nerfstudio.cameras.camera_optimizers import CameraOptimizerConfig
from nerfstudio.configs.base_config import ViewerConfig
<<<<<<< HEAD
from nerfstudio.configs.external_methods import ExternalMethodDummyTrainerConfig, get_external_methods
from nerfstudio.data.datamanagers.base_datamanager import VanillaDataManager, VanillaDataManagerConfig
from nerfstudio.data.datamanagers.full_images_datamanager import FullImageDatamanagerConfig
from nerfstudio.data.datamanagers.parallel_datamanager import ParallelDataManagerConfig
=======
from nerfstudio.configs.external_methods import get_external_methods
from nerfstudio.data.datamanagers.base_datamanager import VanillaDataManager, VanillaDataManagerConfig
>>>>>>> 37b9337c
from nerfstudio.data.datamanagers.random_cameras_datamanager import RandomCamerasDataManagerConfig
from nerfstudio.data.dataparsers.blender_dataparser import BlenderDataParserConfig
from nerfstudio.data.dataparsers.dnerf_dataparser import DNeRFDataParserConfig
from nerfstudio.data.dataparsers.instant_ngp_dataparser import InstantNGPDataParserConfig
from nerfstudio.data.dataparsers.nerfstudio_dataparser import NerfstudioDataParserConfig
from nerfstudio.data.dataparsers.phototourism_dataparser import PhototourismDataParserConfig
from nerfstudio.data.dataparsers.sdfstudio_dataparser import SDFStudioDataParserConfig
from nerfstudio.data.dataparsers.sitcoms3d_dataparser import Sitcoms3DDataParserConfig
from nerfstudio.data.datasets.depth_dataset import DepthDataset
from nerfstudio.data.datasets.sdf_dataset import SDFDataset
from nerfstudio.data.datasets.semantic_dataset import SemanticDataset
from nerfstudio.data.pixel_samplers import PairPixelSamplerConfig
from nerfstudio.engine.optimizers import AdamOptimizerConfig, RAdamOptimizerConfig
from nerfstudio.engine.schedulers import (
    CosineDecaySchedulerConfig,
    ExponentialDecaySchedulerConfig,
    MultiStepSchedulerConfig,
)
from nerfstudio.engine.trainer import TrainerConfig
from nerfstudio.field_components.temporal_distortions import TemporalDistortionKind
from nerfstudio.fields.sdf_field import SDFFieldConfig
from nerfstudio.models.depth_nerfacto import DepthNerfactoModelConfig
from nerfstudio.models.generfacto import GenerfactoModelConfig
from nerfstudio.models.instant_ngp import InstantNGPModelConfig
from nerfstudio.models.mipnerf import MipNerfModel
from nerfstudio.models.nerfacto import NerfactoModelConfig
from nerfstudio.models.neus import NeuSModelConfig
from nerfstudio.models.neus_facto import NeuSFactoModelConfig
from nerfstudio.models.semantic_nerfw import SemanticNerfWModelConfig
from nerfstudio.models.splatfacto import SplatfactoModelConfig
from nerfstudio.models.tensorf import TensoRFModelConfig
from nerfstudio.models.vanilla_nerf import NeRFModel, VanillaModelConfig
from nerfstudio.pipelines.base_pipeline import VanillaPipelineConfig
from nerfstudio.pipelines.dynamic_batch import DynamicBatchPipelineConfig
from nerfstudio.plugins.registry import discover_methods

method_configs: Dict[str, Union[TrainerConfig, ExternalMethodDummyTrainerConfig]] = {}
descriptions = {
    "nerfacto": "Recommended real-time model tuned for real captures. This model will be continually updated.",
    "depth-nerfacto": "Nerfacto with depth supervision.",
<<<<<<< HEAD
=======
    "visibility-nerfacto": "Nerfacto with visibility loss turned on. Recommended for forward facing scenes.",
    "volinga": "Real-time rendering model from Volinga. Directly exportable to NVOL format at https://volinga.ai/",
>>>>>>> 37b9337c
    "instant-ngp": "Implementation of Instant-NGP. Recommended real-time model for unbounded scenes.",
    "instant-ngp-bounded": "Implementation of Instant-NGP. Recommended for bounded real and synthetic scenes",
    "mipnerf": "High quality model for bounded scenes. (slow)",
    "semantic-nerfw": "Predicts semantic segmentations and filters out transient objects.",
    "vanilla-nerf": "Original NeRF model. (slow)",
    "tensorf": "tensorf",
    "dnerf": "Dynamic-NeRF model. (slow)",
    "phototourism": "Uses the Phototourism data.",
    "generfacto": "Generative Text to NeRF model",
    "neus": "Implementation of NeuS. (slow)",
    "neus-facto": "Implementation of NeuS-Facto. (slow)",
    "splatfacto": "Gaussian Splatting model",
}

method_configs["nerfacto"] = TrainerConfig(
    method_name="nerfacto",
    steps_per_eval_batch=500,
    steps_per_save=2000,
    max_num_iterations=30000,
    mixed_precision=True,
    pipeline=VanillaPipelineConfig(
        datamanager=ParallelDataManagerConfig(
            dataparser=NerfstudioDataParserConfig(),
            train_num_rays_per_batch=4096,
            eval_num_rays_per_batch=4096,
        ),
        model=NerfactoModelConfig(
            eval_num_rays_per_chunk=1 << 15,
            average_init_density=0.01,
            camera_optimizer=CameraOptimizerConfig(mode="SO3xR3"),
        ),
    ),
    optimizers={
        "proposal_networks": {
            "optimizer": AdamOptimizerConfig(lr=1e-2, eps=1e-15),
            "scheduler": ExponentialDecaySchedulerConfig(lr_final=0.0001, max_steps=200000),
        },
        "fields": {
            "optimizer": AdamOptimizerConfig(lr=1e-2, eps=1e-15),
            "scheduler": ExponentialDecaySchedulerConfig(lr_final=0.0001, max_steps=200000),
        },
        "camera_opt": {
            "optimizer": AdamOptimizerConfig(lr=1e-3, eps=1e-15),
            "scheduler": ExponentialDecaySchedulerConfig(lr_final=1e-4, max_steps=5000),
        },
    },
    viewer=ViewerConfig(num_rays_per_chunk=1 << 15),
    vis="viewer",
)

method_configs["nerfacto-big"] = TrainerConfig(
    method_name="nerfacto",
    steps_per_eval_batch=500,
    steps_per_save=2000,
    max_num_iterations=100000,
    mixed_precision=True,
    pipeline=VanillaPipelineConfig(
        datamanager=ParallelDataManagerConfig(
            dataparser=NerfstudioDataParserConfig(),
            train_num_rays_per_batch=8192,
            eval_num_rays_per_batch=4096,
        ),
        model=NerfactoModelConfig(
            eval_num_rays_per_chunk=1 << 15,
            num_nerf_samples_per_ray=128,
            num_proposal_samples_per_ray=(512, 256),
            hidden_dim=128,
            hidden_dim_color=128,
            appearance_embed_dim=128,
            max_res=4096,
            proposal_weights_anneal_max_num_iters=5000,
            log2_hashmap_size=21,
            average_init_density=0.01,
            camera_optimizer=CameraOptimizerConfig(mode="SO3xR3"),
        ),
    ),
    optimizers={
        "proposal_networks": {
            "optimizer": RAdamOptimizerConfig(lr=1e-2, eps=1e-15),
            "scheduler": None,
        },
        "fields": {
            "optimizer": RAdamOptimizerConfig(lr=1e-2, eps=1e-15),
            "scheduler": ExponentialDecaySchedulerConfig(lr_final=1e-4, max_steps=50000),
        },
        "camera_opt": {
            "optimizer": AdamOptimizerConfig(lr=1e-3, eps=1e-15),
            "scheduler": ExponentialDecaySchedulerConfig(lr_final=1e-4, max_steps=5000),
        },
    },
    viewer=ViewerConfig(num_rays_per_chunk=1 << 15),
    vis="viewer",
)

method_configs["nerfacto-huge"] = TrainerConfig(
    method_name="nerfacto",
    steps_per_eval_batch=500,
    steps_per_save=2000,
    max_num_iterations=100000,
    mixed_precision=True,
    pipeline=VanillaPipelineConfig(
        datamanager=ParallelDataManagerConfig(
            dataparser=NerfstudioDataParserConfig(),
            train_num_rays_per_batch=16384,
            eval_num_rays_per_batch=4096,
        ),
        model=NerfactoModelConfig(
            eval_num_rays_per_chunk=1 << 15,
            num_nerf_samples_per_ray=64,
            num_proposal_samples_per_ray=(512, 512),
            proposal_net_args_list=[
                {"hidden_dim": 16, "log2_hashmap_size": 17, "num_levels": 5, "max_res": 512, "use_linear": False},
                {"hidden_dim": 16, "log2_hashmap_size": 17, "num_levels": 7, "max_res": 2048, "use_linear": False},
            ],
            hidden_dim=256,
            hidden_dim_color=256,
            appearance_embed_dim=32,
            max_res=8192,
            proposal_weights_anneal_max_num_iters=5000,
            log2_hashmap_size=21,
            average_init_density=0.01,
            camera_optimizer=CameraOptimizerConfig(mode="SO3xR3"),
        ),
    ),
    optimizers={
        "proposal_networks": {
            "optimizer": RAdamOptimizerConfig(lr=1e-2, eps=1e-15),
            "scheduler": None,
        },
        "fields": {
            "optimizer": RAdamOptimizerConfig(lr=1e-2, eps=1e-15),
            "scheduler": ExponentialDecaySchedulerConfig(lr_final=1e-4, max_steps=50000),
        },
        "camera_opt": {
            "optimizer": AdamOptimizerConfig(lr=1e-3, eps=1e-15),
            "scheduler": ExponentialDecaySchedulerConfig(lr_final=1e-4, max_steps=5000),
        },
    },
    viewer=ViewerConfig(num_rays_per_chunk=1 << 15),
    vis="viewer",
)

method_configs["depth-nerfacto"] = TrainerConfig(
    method_name="depth-nerfacto",
    steps_per_eval_batch=500,
    steps_per_save=2000,
    max_num_iterations=30000,
    mixed_precision=True,
    pipeline=VanillaPipelineConfig(
        datamanager=VanillaDataManagerConfig(
            _target=VanillaDataManager[DepthDataset],
            pixel_sampler=PairPixelSamplerConfig(),
            dataparser=NerfstudioDataParserConfig(),
            train_num_rays_per_batch=32768,
            eval_num_rays_per_batch=4096,
        ),
<<<<<<< HEAD
        model=DepthNerfactoModelConfig(
=======
        model=DepthNerfactoModelConfig(eval_num_rays_per_chunk=1 << 15),
    ),
    optimizers={
        "proposal_networks": {
            "optimizer": AdamOptimizerConfig(lr=1e-2, eps=1e-15),
            "scheduler": None,
        },
        "fields": {
            "optimizer": AdamOptimizerConfig(lr=1e-2, eps=1e-15),
            "scheduler": None,
        },
    },
    viewer=ViewerConfig(num_rays_per_chunk=1 << 15),
    vis="viewer",
)

method_configs["visibility-nerfacto"] = TrainerConfig(
    method_name="visibility-nerfacto",
    steps_per_eval_batch=500,
    steps_per_save=2000,
    max_num_iterations=30000,
    mixed_precision=True,
    pipeline=VanillaPipelineConfig(
        datamanager=VanillaDataManagerConfig(
            dataparser=NerfstudioDataParserConfig(),
            train_num_rays_per_batch=4096,
            eval_num_rays_per_batch=4096,
            camera_optimizer=CameraOptimizerConfig(
                mode="SO3xR3",
                optimizer=AdamOptimizerConfig(lr=6e-4, eps=1e-8, weight_decay=1e-2),
                scheduler=ExponentialDecaySchedulerConfig(lr_final=6e-6, max_steps=200000),
            ),
        ),
        model=NerfactoModelConfig(eval_num_rays_per_chunk=1 << 15),
        use_visibility_loss=True,
    ),
    optimizers={
        "proposal_networks": {
            "optimizer": AdamOptimizerConfig(lr=1e-2, eps=1e-15),
            "scheduler": ExponentialDecaySchedulerConfig(lr_final=0.0001, max_steps=200000),
        },
        "fields": {
            "optimizer": AdamOptimizerConfig(lr=1e-2, eps=1e-15),
            "scheduler": ExponentialDecaySchedulerConfig(lr_final=0.0001, max_steps=200000),
        },
    },
    viewer=ViewerConfig(num_rays_per_chunk=1 << 15),
    vis="viewer",
)

method_configs["volinga"] = TrainerConfig(
    method_name="volinga",
    steps_per_eval_batch=500,
    steps_per_save=2000,
    max_num_iterations=30000,
    mixed_precision=True,
    pipeline=VanillaPipelineConfig(
        datamanager=VanillaDataManagerConfig(
            dataparser=NerfstudioDataParserConfig(),
            train_num_rays_per_batch=4096,
            eval_num_rays_per_batch=4096,
            camera_optimizer=CameraOptimizerConfig(
                mode="SO3xR3", optimizer=AdamOptimizerConfig(lr=6e-4, eps=1e-8, weight_decay=1e-2)
            ),
        ),
        model=NerfactoModelConfig(
>>>>>>> 37b9337c
            eval_num_rays_per_chunk=1 << 15,
            camera_optimizer=CameraOptimizerConfig(mode="SO3xR3"),
        ),
    ),
    optimizers={
        "proposal_networks": {
            "optimizer": AdamOptimizerConfig(lr=1e-2, eps=1e-15),
            "scheduler": None,
        },
        "fields": {
            "optimizer": AdamOptimizerConfig(lr=1e-2, eps=1e-15),
            "scheduler": None,
        },
        "camera_opt": {
            "optimizer": AdamOptimizerConfig(lr=1e-3, eps=1e-15),
            "scheduler": ExponentialDecaySchedulerConfig(lr_final=1e-4, max_steps=5000),
        },
    },
    viewer=ViewerConfig(num_rays_per_chunk=1 << 15),
    vis="viewer",
)

method_configs["instant-ngp"] = TrainerConfig(
    method_name="instant-ngp",
    steps_per_eval_batch=500,
    steps_per_save=2000,
    max_num_iterations=30000,
    mixed_precision=True,
    pipeline=DynamicBatchPipelineConfig(
        datamanager=VanillaDataManagerConfig(
            dataparser=NerfstudioDataParserConfig(),
            train_num_rays_per_batch=4096,
            eval_num_rays_per_batch=4096,
        ),
        model=InstantNGPModelConfig(eval_num_rays_per_chunk=8192),
    ),
    optimizers={
        "fields": {
            "optimizer": AdamOptimizerConfig(lr=1e-2, eps=1e-15),
            "scheduler": ExponentialDecaySchedulerConfig(lr_final=0.0001, max_steps=200000),
        }
    },
    viewer=ViewerConfig(num_rays_per_chunk=1 << 12),
    vis="viewer",
)

method_configs["instant-ngp-bounded"] = TrainerConfig(
    method_name="instant-ngp-bounded",
    steps_per_eval_batch=500,
    steps_per_save=2000,
    max_num_iterations=30000,
    mixed_precision=True,
    pipeline=DynamicBatchPipelineConfig(
        datamanager=VanillaDataManagerConfig(dataparser=InstantNGPDataParserConfig(), train_num_rays_per_batch=8192),
        model=InstantNGPModelConfig(
            eval_num_rays_per_chunk=8192,
            grid_levels=1,
            alpha_thre=0.0,
            cone_angle=0.0,
            disable_scene_contraction=True,
            near_plane=0.01,
            background_color="black",
        ),
    ),
    optimizers={
        "fields": {
            "optimizer": AdamOptimizerConfig(lr=1e-2, eps=1e-15),
            "scheduler": ExponentialDecaySchedulerConfig(lr_final=0.0001, max_steps=200000),
        }
    },
    viewer=ViewerConfig(num_rays_per_chunk=1 << 12),
    vis="viewer",
)
#
#
method_configs["mipnerf"] = TrainerConfig(
    method_name="mipnerf",
    pipeline=VanillaPipelineConfig(
        datamanager=ParallelDataManagerConfig(dataparser=NerfstudioDataParserConfig(), train_num_rays_per_batch=1024),
        model=VanillaModelConfig(
            _target=MipNerfModel,
            loss_coefficients={"rgb_loss_coarse": 0.1, "rgb_loss_fine": 1.0},
            num_coarse_samples=128,
            num_importance_samples=128,
            eval_num_rays_per_chunk=1024,
        ),
    ),
    optimizers={
        "fields": {
            "optimizer": RAdamOptimizerConfig(lr=5e-4, eps=1e-08),
            "scheduler": None,
        }
    },
)

method_configs["semantic-nerfw"] = TrainerConfig(
    method_name="semantic-nerfw",
    steps_per_eval_batch=500,
    steps_per_save=2000,
    max_num_iterations=30000,
    mixed_precision=True,
    pipeline=VanillaPipelineConfig(
        datamanager=VanillaDataManagerConfig(
            _target=VanillaDataManager[SemanticDataset],
            dataparser=Sitcoms3DDataParserConfig(),
            train_num_rays_per_batch=4096,
            eval_num_rays_per_batch=8192,
        ),
        model=SemanticNerfWModelConfig(eval_num_rays_per_chunk=1 << 16),
    ),
    optimizers={
        "proposal_networks": {
            "optimizer": AdamOptimizerConfig(lr=1e-2, eps=1e-15),
            "scheduler": None,
        },
        "fields": {
            "optimizer": AdamOptimizerConfig(lr=1e-2, eps=1e-15),
            "scheduler": None,
        },
    },
    viewer=ViewerConfig(num_rays_per_chunk=1 << 16),
    vis="viewer",
)

method_configs["vanilla-nerf"] = TrainerConfig(
    method_name="vanilla-nerf",
    pipeline=VanillaPipelineConfig(
        datamanager=VanillaDataManagerConfig(
            dataparser=BlenderDataParserConfig(),
        ),
        model=VanillaModelConfig(_target=NeRFModel),
    ),
    optimizers={
        "fields": {
            "optimizer": RAdamOptimizerConfig(lr=5e-4, eps=1e-08),
            "scheduler": None,
        },
        "temporal_distortion": {
            "optimizer": RAdamOptimizerConfig(lr=5e-4, eps=1e-08),
            "scheduler": None,
        },
    },
)

method_configs["tensorf"] = TrainerConfig(
    method_name="tensorf",
    steps_per_eval_batch=500,
    steps_per_save=2000,
    max_num_iterations=30000,
    mixed_precision=False,
    pipeline=VanillaPipelineConfig(
        datamanager=ParallelDataManagerConfig(
            dataparser=BlenderDataParserConfig(),
            train_num_rays_per_batch=4096,
            eval_num_rays_per_batch=4096,
        ),
        model=TensoRFModelConfig(
            regularization="tv",
            camera_optimizer=CameraOptimizerConfig(mode="off"),
        ),
    ),
    optimizers={
        "fields": {
            "optimizer": AdamOptimizerConfig(lr=0.001),
            "scheduler": ExponentialDecaySchedulerConfig(lr_final=0.0001, max_steps=30000),
        },
        "encodings": {
            "optimizer": AdamOptimizerConfig(lr=0.02),
            "scheduler": ExponentialDecaySchedulerConfig(lr_final=0.002, max_steps=30000),
        },
        "camera_opt": {
            "optimizer": AdamOptimizerConfig(lr=1e-4, eps=1e-15),
            "scheduler": ExponentialDecaySchedulerConfig(lr_final=1e-5, max_steps=5000),
        },
    },
    viewer=ViewerConfig(num_rays_per_chunk=1 << 15),
    vis="viewer",
)

method_configs["dnerf"] = TrainerConfig(
    method_name="dnerf",
    pipeline=VanillaPipelineConfig(
        datamanager=VanillaDataManagerConfig(dataparser=DNeRFDataParserConfig()),
        model=VanillaModelConfig(
            _target=NeRFModel,
            enable_temporal_distortion=True,
            temporal_distortion_params={"kind": TemporalDistortionKind.DNERF},
        ),
    ),
    optimizers={
        "fields": {
            "optimizer": RAdamOptimizerConfig(lr=5e-4, eps=1e-08),
            "scheduler": None,
        },
        "temporal_distortion": {
            "optimizer": RAdamOptimizerConfig(lr=5e-4, eps=1e-08),
            "scheduler": None,
        },
    },
)

method_configs["phototourism"] = TrainerConfig(
    method_name="phototourism",
    steps_per_eval_batch=500,
    steps_per_save=2000,
    max_num_iterations=30000,
    mixed_precision=True,
    pipeline=VanillaPipelineConfig(
        datamanager=VanillaDataManagerConfig(
            dataparser=PhototourismDataParserConfig(),  # NOTE: one of the only differences with nerfacto
            train_num_rays_per_batch=4096,
            eval_num_rays_per_batch=4096,
            # Large dataset, so using prior values from VariableResDataManager.
            train_num_images_to_sample_from=40,
            train_num_times_to_repeat_images=100,
            eval_num_images_to_sample_from=40,
            eval_num_times_to_repeat_images=100,
        ),
        model=NerfactoModelConfig(
            eval_num_rays_per_chunk=1 << 15,
            camera_optimizer=CameraOptimizerConfig(mode="SO3xR3"),
        ),
    ),
    optimizers={
        "proposal_networks": {
            "optimizer": AdamOptimizerConfig(lr=1e-2, eps=1e-15),
            "scheduler": None,
        },
        "fields": {
            "optimizer": AdamOptimizerConfig(lr=1e-2, eps=1e-15),
            "scheduler": None,
        },
        "camera_opt": {
            "optimizer": AdamOptimizerConfig(lr=1e-3, eps=1e-15),
            "scheduler": ExponentialDecaySchedulerConfig(lr_final=1e-4, max_steps=5000),
        },
    },
    viewer=ViewerConfig(num_rays_per_chunk=1 << 15),
    vis="viewer",
)

method_configs["generfacto"] = TrainerConfig(
    method_name="generfacto",
    experiment_name="",
    steps_per_eval_batch=50,
    steps_per_eval_image=50,
    steps_per_save=200,
    max_num_iterations=30000,
    mixed_precision=True,
    pipeline=VanillaPipelineConfig(
        datamanager=RandomCamerasDataManagerConfig(
            horizontal_rotation_warmup=3000,
        ),
        model=GenerfactoModelConfig(
            eval_num_rays_per_chunk=1 << 15,
            distortion_loss_mult=1.0,
            interlevel_loss_mult=100.0,
            max_res=256,
            sphere_collider=True,
            initialize_density=True,
            taper_range=(0, 2000),
            random_background=True,
            proposal_warmup=2000,
            proposal_update_every=0,
            proposal_weights_anneal_max_num_iters=2000,
            start_lambertian_training=500,
            start_normals_training=2000,
            opacity_loss_mult=0.001,
            positional_prompting="discrete",
            guidance_scale=25,
        ),
    ),
    optimizers={
        "proposal_networks": {
            "optimizer": AdamOptimizerConfig(lr=1e-3, eps=1e-15),
            "scheduler": None,
        },
        "fields": {
            "optimizer": AdamOptimizerConfig(lr=5e-4, eps=1e-15),
            "scheduler": None,
        },
    },
    viewer=ViewerConfig(),
    vis="viewer",
)

method_configs["neus"] = TrainerConfig(
    method_name="neus",
    steps_per_eval_image=500,
    steps_per_eval_batch=5000,
    steps_per_save=20000,
    steps_per_eval_all_images=1000000,  # set to a very large number so we don't eval with all images
    max_num_iterations=100000,
    mixed_precision=False,
    pipeline=VanillaPipelineConfig(
        datamanager=VanillaDataManagerConfig(
            _target=VanillaDataManager[SDFDataset],
            dataparser=SDFStudioDataParserConfig(),
            train_num_rays_per_batch=1024,
            eval_num_rays_per_batch=1024,
        ),
        model=NeuSModelConfig(eval_num_rays_per_chunk=1024),
    ),
    optimizers={
        "fields": {
            "optimizer": AdamOptimizerConfig(lr=5e-4, eps=1e-15),
            "scheduler": CosineDecaySchedulerConfig(warm_up_end=5000, learning_rate_alpha=0.05, max_steps=300000),
        },
        "field_background": {
            "optimizer": AdamOptimizerConfig(lr=5e-4, eps=1e-15),
            "scheduler": CosineDecaySchedulerConfig(warm_up_end=5000, learning_rate_alpha=0.05, max_steps=300000),
        },
    },
    viewer=ViewerConfig(num_rays_per_chunk=1 << 15),
    vis="viewer",
)

method_configs["neus-facto"] = TrainerConfig(
    method_name="neus-facto",
    steps_per_eval_image=5000,
    steps_per_eval_batch=5000,
    steps_per_save=2000,
    steps_per_eval_all_images=1000000,  # set to a very large model so we don't eval with all images
    max_num_iterations=20001,
    mixed_precision=False,
    pipeline=VanillaPipelineConfig(
        datamanager=VanillaDataManagerConfig(
            _target=VanillaDataManager[SDFDataset],
            dataparser=SDFStudioDataParserConfig(),
            train_num_rays_per_batch=2048,
            eval_num_rays_per_batch=2048,
        ),
        model=NeuSFactoModelConfig(
            # proposal network allows for significantly smaller sdf/color network
            sdf_field=SDFFieldConfig(
                use_grid_feature=True,
                num_layers=2,
                num_layers_color=2,
                hidden_dim=256,
                bias=0.5,
                beta_init=0.8,
                use_appearance_embedding=False,
            ),
            background_model="none",
            eval_num_rays_per_chunk=2048,
        ),
    ),
    optimizers={
        "proposal_networks": {
            "optimizer": AdamOptimizerConfig(lr=1e-2, eps=1e-15),
            "scheduler": MultiStepSchedulerConfig(max_steps=20001, milestones=(10000, 1500, 18000)),
        },
        "fields": {
            "optimizer": AdamOptimizerConfig(lr=5e-4, eps=1e-15),
            "scheduler": CosineDecaySchedulerConfig(warm_up_end=500, learning_rate_alpha=0.05, max_steps=20001),
        },
        "field_background": {
            "optimizer": AdamOptimizerConfig(lr=5e-4, eps=1e-15),
            "scheduler": CosineDecaySchedulerConfig(warm_up_end=500, learning_rate_alpha=0.05, max_steps=20001),
        },
    },
    viewer=ViewerConfig(num_rays_per_chunk=1 << 15),
    vis="viewer",
)

method_configs["splatfacto"] = TrainerConfig(
    method_name="splatfacto",
    steps_per_eval_image=100,
    steps_per_eval_batch=0,
    steps_per_save=2000,
    steps_per_eval_all_images=1000,
    max_num_iterations=30000,
    mixed_precision=False,
    pipeline=VanillaPipelineConfig(
        datamanager=FullImageDatamanagerConfig(
            dataparser=NerfstudioDataParserConfig(load_3D_points=True),
            cache_images_type="uint8",
        ),
        model=SplatfactoModelConfig(),
    ),
    optimizers={
        "means": {
            "optimizer": AdamOptimizerConfig(lr=1.6e-4, eps=1e-15),
            "scheduler": ExponentialDecaySchedulerConfig(
                lr_final=1.6e-6,
                max_steps=30000,
            ),
        },
        "features_dc": {
            "optimizer": AdamOptimizerConfig(lr=0.0025, eps=1e-15),
            "scheduler": None,
        },
        "features_rest": {
            "optimizer": AdamOptimizerConfig(lr=0.0025 / 20, eps=1e-15),
            "scheduler": None,
        },
        "opacities": {
            "optimizer": AdamOptimizerConfig(lr=0.05, eps=1e-15),
            "scheduler": None,
        },
        "scales": {
            "optimizer": AdamOptimizerConfig(lr=0.005, eps=1e-15),
            "scheduler": None,
        },
        "quats": {"optimizer": AdamOptimizerConfig(lr=0.001, eps=1e-15), "scheduler": None},
        "camera_opt": {
            "optimizer": AdamOptimizerConfig(lr=1e-3, eps=1e-15),
            "scheduler": ExponentialDecaySchedulerConfig(lr_final=5e-5, max_steps=30000),
        },
    },
    viewer=ViewerConfig(num_rays_per_chunk=1 << 15),
    vis="viewer",
)

method_configs["splatfacto-big"] = TrainerConfig(
    method_name="splatfacto",
    steps_per_eval_image=100,
    steps_per_eval_batch=0,
    steps_per_save=2000,
    steps_per_eval_all_images=1000,
    max_num_iterations=30000,
    mixed_precision=False,
    pipeline=VanillaPipelineConfig(
        datamanager=FullImageDatamanagerConfig(
            dataparser=NerfstudioDataParserConfig(load_3D_points=True),
            cache_images_type="uint8",
        ),
        model=SplatfactoModelConfig(
            cull_alpha_thresh=0.005,
            continue_cull_post_densification=False,
        ),
    ),
    optimizers={
        "means": {
            "optimizer": AdamOptimizerConfig(lr=1.6e-4, eps=1e-15),
            "scheduler": ExponentialDecaySchedulerConfig(
                lr_final=1.6e-6,
                max_steps=30000,
            ),
        },
        "features_dc": {
            "optimizer": AdamOptimizerConfig(lr=0.0025, eps=1e-15),
            "scheduler": None,
        },
        "features_rest": {
            "optimizer": AdamOptimizerConfig(lr=0.0025 / 20, eps=1e-15),
            "scheduler": None,
        },
        "opacities": {
            "optimizer": AdamOptimizerConfig(lr=0.05, eps=1e-15),
            "scheduler": None,
        },
        "scales": {
            "optimizer": AdamOptimizerConfig(lr=0.005, eps=1e-15),
            "scheduler": None,
        },
        "quats": {"optimizer": AdamOptimizerConfig(lr=0.001, eps=1e-15), "scheduler": None},
        "camera_opt": {
            "optimizer": AdamOptimizerConfig(lr=1e-3, eps=1e-15),
            "scheduler": ExponentialDecaySchedulerConfig(lr_final=5e-5, max_steps=30000),
        },
    },
    viewer=ViewerConfig(num_rays_per_chunk=1 << 15),
    vis="viewer",
)


def merge_methods(methods, method_descriptions, new_methods, new_descriptions, overwrite=True):
    """Merge new methods and descriptions into existing methods and descriptions.
    Args:
        methods: Existing methods.
        method_descriptions: Existing descriptions.
        new_methods: New methods to merge in.
        new_descriptions: New descriptions to merge in.
    Returns:
        Merged methods and descriptions.
    """
    methods = OrderedDict(**methods)
    method_descriptions = OrderedDict(**method_descriptions)
    for k, v in new_methods.items():
        if overwrite or k not in methods:
            methods[k] = v
            method_descriptions[k] = new_descriptions.get(k, "")
    return methods, method_descriptions


def sort_methods(methods, method_descriptions):
    """Sort methods and descriptions by method name."""
    methods = OrderedDict(sorted(methods.items(), key=lambda x: x[0]))
    method_descriptions = OrderedDict(sorted(method_descriptions.items(), key=lambda x: x[0]))
    return methods, method_descriptions


all_methods, all_descriptions = method_configs, descriptions
# Add discovered external methods
all_methods, all_descriptions = merge_methods(all_methods, all_descriptions, *discover_methods())
all_methods, all_descriptions = sort_methods(all_methods, all_descriptions)

# Register all possible external methods which can be installed with Nerfstudio
all_methods, all_descriptions = merge_methods(
    all_methods, all_descriptions, *sort_methods(*get_external_methods()), overwrite=False
)

AnnotatedBaseConfigUnion = tyro.conf.SuppressFixed[  # Don't show unparseable (fixed) arguments in helptext.
    tyro.conf.FlagConversionOff[
        tyro.extras.subcommand_type_from_defaults(defaults=all_methods, descriptions=all_descriptions)
    ]
]
"""Union[] type over config types, annotated with default instances for use with
tyro.cli(). Allows the user to pick between one of several base configurations, and
then override values in it."""<|MERGE_RESOLUTION|>--- conflicted
+++ resolved
@@ -25,15 +25,10 @@
 
 from nerfstudio.cameras.camera_optimizers import CameraOptimizerConfig
 from nerfstudio.configs.base_config import ViewerConfig
-<<<<<<< HEAD
 from nerfstudio.configs.external_methods import ExternalMethodDummyTrainerConfig, get_external_methods
 from nerfstudio.data.datamanagers.base_datamanager import VanillaDataManager, VanillaDataManagerConfig
 from nerfstudio.data.datamanagers.full_images_datamanager import FullImageDatamanagerConfig
 from nerfstudio.data.datamanagers.parallel_datamanager import ParallelDataManagerConfig
-=======
-from nerfstudio.configs.external_methods import get_external_methods
-from nerfstudio.data.datamanagers.base_datamanager import VanillaDataManager, VanillaDataManagerConfig
->>>>>>> 37b9337c
 from nerfstudio.data.datamanagers.random_cameras_datamanager import RandomCamerasDataManagerConfig
 from nerfstudio.data.dataparsers.blender_dataparser import BlenderDataParserConfig
 from nerfstudio.data.dataparsers.dnerf_dataparser import DNeRFDataParserConfig
@@ -74,11 +69,6 @@
 descriptions = {
     "nerfacto": "Recommended real-time model tuned for real captures. This model will be continually updated.",
     "depth-nerfacto": "Nerfacto with depth supervision.",
-<<<<<<< HEAD
-=======
-    "visibility-nerfacto": "Nerfacto with visibility loss turned on. Recommended for forward facing scenes.",
-    "volinga": "Real-time rendering model from Volinga. Directly exportable to NVOL format at https://volinga.ai/",
->>>>>>> 37b9337c
     "instant-ngp": "Implementation of Instant-NGP. Recommended real-time model for unbounded scenes.",
     "instant-ngp-bounded": "Implementation of Instant-NGP. Recommended for bounded real and synthetic scenes",
     "mipnerf": "High quality model for bounded scenes. (slow)",
@@ -232,79 +222,10 @@
             _target=VanillaDataManager[DepthDataset],
             pixel_sampler=PairPixelSamplerConfig(),
             dataparser=NerfstudioDataParserConfig(),
-            train_num_rays_per_batch=32768,
-            eval_num_rays_per_batch=4096,
-        ),
-<<<<<<< HEAD
-        model=DepthNerfactoModelConfig(
-=======
-        model=DepthNerfactoModelConfig(eval_num_rays_per_chunk=1 << 15),
-    ),
-    optimizers={
-        "proposal_networks": {
-            "optimizer": AdamOptimizerConfig(lr=1e-2, eps=1e-15),
-            "scheduler": None,
-        },
-        "fields": {
-            "optimizer": AdamOptimizerConfig(lr=1e-2, eps=1e-15),
-            "scheduler": None,
-        },
-    },
-    viewer=ViewerConfig(num_rays_per_chunk=1 << 15),
-    vis="viewer",
-)
-
-method_configs["visibility-nerfacto"] = TrainerConfig(
-    method_name="visibility-nerfacto",
-    steps_per_eval_batch=500,
-    steps_per_save=2000,
-    max_num_iterations=30000,
-    mixed_precision=True,
-    pipeline=VanillaPipelineConfig(
-        datamanager=VanillaDataManagerConfig(
-            dataparser=NerfstudioDataParserConfig(),
             train_num_rays_per_batch=4096,
             eval_num_rays_per_batch=4096,
-            camera_optimizer=CameraOptimizerConfig(
-                mode="SO3xR3",
-                optimizer=AdamOptimizerConfig(lr=6e-4, eps=1e-8, weight_decay=1e-2),
-                scheduler=ExponentialDecaySchedulerConfig(lr_final=6e-6, max_steps=200000),
-            ),
-        ),
-        model=NerfactoModelConfig(eval_num_rays_per_chunk=1 << 15),
-        use_visibility_loss=True,
-    ),
-    optimizers={
-        "proposal_networks": {
-            "optimizer": AdamOptimizerConfig(lr=1e-2, eps=1e-15),
-            "scheduler": ExponentialDecaySchedulerConfig(lr_final=0.0001, max_steps=200000),
-        },
-        "fields": {
-            "optimizer": AdamOptimizerConfig(lr=1e-2, eps=1e-15),
-            "scheduler": ExponentialDecaySchedulerConfig(lr_final=0.0001, max_steps=200000),
-        },
-    },
-    viewer=ViewerConfig(num_rays_per_chunk=1 << 15),
-    vis="viewer",
-)
-
-method_configs["volinga"] = TrainerConfig(
-    method_name="volinga",
-    steps_per_eval_batch=500,
-    steps_per_save=2000,
-    max_num_iterations=30000,
-    mixed_precision=True,
-    pipeline=VanillaPipelineConfig(
-        datamanager=VanillaDataManagerConfig(
-            dataparser=NerfstudioDataParserConfig(),
-            train_num_rays_per_batch=4096,
-            eval_num_rays_per_batch=4096,
-            camera_optimizer=CameraOptimizerConfig(
-                mode="SO3xR3", optimizer=AdamOptimizerConfig(lr=6e-4, eps=1e-8, weight_decay=1e-2)
-            ),
-        ),
-        model=NerfactoModelConfig(
->>>>>>> 37b9337c
+        ),
+        model=DepthNerfactoModelConfig(
             eval_num_rays_per_chunk=1 << 15,
             camera_optimizer=CameraOptimizerConfig(mode="SO3xR3"),
         ),
