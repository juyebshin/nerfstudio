--- conflicted
+++ resolved
@@ -100,13 +100,9 @@
             assert_never(self.config.mode)
         # Detach non-trainable indices by setting to identity transform
         if self.non_trainable_camera_indices is not None:
-<<<<<<< HEAD
-            outputs[0][self.non_trainable_camera_indices] = torch.eye(4, device=self.device)[:3, :4]
-=======
             if self.non_trainable_camera_indices.device != self.pose_adjustment.device:
                 self.non_trainable_camera_indices = self.non_trainable_camera_indices.to(self.pose_adjustment.device)
             outputs[0][self.non_trainable_camera_indices] = torch.eye(4, device=self.pose_adjustment.device)[:3, :4]
->>>>>>> f6b6ed8c
 
         # Return: identity if no transforms are needed, otherwise multiply transforms together.
         if len(outputs) == 0:
