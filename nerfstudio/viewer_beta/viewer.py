--- conflicted
+++ resolved
@@ -119,13 +119,8 @@
         def _(_: viser.CameraHandle) -> None:
             R = vtf.SO3(wxyz=self.client.camera.wxyz)
             R = R @ vtf.SO3.from_x_radians(np.pi)
-<<<<<<< HEAD
-            R = torch.tensor(R.as_matrix())
-            pos = torch.tensor(self.client.camera.position, dtype=torch.float64) / VISER_NERFSTUDIO_SCALE_RATIO
-=======
             R = torch.tensor(R.as_matrix(), dtype=torch.float32)
             pos = torch.tensor(client.camera.position, dtype=torch.float32) / VISER_NERFSTUDIO_SCALE_RATIO
->>>>>>> 72da747f
             c2w = torch.concatenate([R, pos[:, None]], dim=1)
             self.camera_state = CameraState(fov=self.client.camera.fov, aspect=self.client.camera.aspect, c2w=c2w)
             self.render_statemachine.action(RenderAction("move", self.camera_state))
