# Copyright 2022 The Nerfstudio Team. All rights reserved.
#
# Licensed under the Apache License, Version 2.0 (the "License");
# you may not use this file except in compliance with the License.
# You may obtain a copy of the License at
#
#     http://www.apache.org/licenses/LICENSE-2.0
#
# Unless required by applicable law or agreed to in writing, software
# distributed under the License is distributed on an "AS IS" BASIS,
# WITHOUT WARRANTIES OR CONDITIONS OF ANY KIND, either express or implied.
# See the License for the specific language governing permissions and
# limitations under the License.

"""
DreamFusion implementation.
"""

from __future__ import annotations

from dataclasses import dataclass, field
from typing import Dict, List, Tuple, Type

import numpy as np
import torch
from torch.nn import Parameter

from nerfstudio.cameras.rays import RayBundle
from nerfstudio.engine.callbacks import (
    TrainingCallback,
    TrainingCallbackAttributes,
    TrainingCallbackLocation,
)
from nerfstudio.field_components.field_heads import FieldHeadNames
from nerfstudio.fields.density_fields import HashMLPDensityField
from nerfstudio.fields.dreamfusion_field import DreamFusionField
from nerfstudio.model_components.losses import (
    MSELoss,
    distortion_loss,
    interlevel_loss,
    orientation_loss,
    pred_normal_loss,
)
from nerfstudio.model_components.ray_samplers import (
    ProposalNetworkSampler,
    UniformSampler,
)
from nerfstudio.model_components.renderers import (
    AccumulationRenderer,
    DepthRenderer,
    NormalsRenderer,
    RGBRenderer,
)
from nerfstudio.model_components.scene_colliders import AABBBoxCollider, SphereCollider
from nerfstudio.model_components.shaders import LambertianShader, NormalsShader
from nerfstudio.models.base_model import Model, ModelConfig
from nerfstudio.utils import colormaps, colors, math, misc


@dataclass
class DreamFusionModelConfig(ModelConfig):
    """DreamFusion model config"""

    _target: Type = field(default_factory=lambda: DreamFusionModel)
    """target class to instantiate"""
    prompt: str = "A high-quality photo of a tree frog on a stump"
    """prompt for stable dreamfusion"""

    orientation_loss_mult: float = 0.0001
    """Orientation loss multipier on computed normals."""
    pred_normal_loss_mult: float = 0.001
    """Predicted normal loss multiplier."""
    random_light_source: bool = True
    """Randomizes light source per output."""
    initialize_density: bool = True
    """Initialize density in center of scene."""
    init_density_strength: float = 0.1
    """Initial strength of center density"""
    sphere_collider: bool = True
    """Use spherical collider instead of box"""
    random_background: bool = True
    """Randomly choose between using background mlp and random color for background"""
    target_transmittance_start: float = 0.4
    """target transmittance for opacity penalty. This is the percent of the scene that is
    background when rendered at the start of training"""
    target_transmittance_end: float = 0.7
    """target transmittance for opacity penalty. This is the percent of the scene that is
    background when rendered at the end of training"""
    transmittance_end_schedule: int = 1500
    """number of iterations to reach target_transmittance_end"""
    num_proposal_samples_per_ray: Tuple[int, ...] = (256, 96)
    """Number of samples per ray for each proposal network."""
    num_nerf_samples_per_ray: int = 48
    """Number of samples per ray for the nerf network."""
    proposal_update_every: int = 5
    """Sample every n steps after the warmup"""
    proposal_warmup: int = 5000
    """Scales n from 1 to proposal_update_every over this many steps"""
    num_proposal_iterations: int = 2
    """Number of proposal network iterations."""
    use_same_proposal_network: bool = False
    """Use the same proposal network. Otherwise use different ones."""
    proposal_net_args_list: List[Dict] = field(
        default_factory=lambda: [
            {"hidden_dim": 16, "log2_hashmap_size": 17, "num_levels": 5, "max_res": 128},
            {"hidden_dim": 16, "log2_hashmap_size": 17, "num_levels": 5, "max_res": 256},
        ]
    )
    """Arguments for the proposal density fields."""
    proposal_weights_anneal_slope: float = 10.0
    """Slope of the annealing function for the proposal weights."""
    proposal_weights_anneal_max_num_iters: int = 500
    """Max num iterations for the annealing function."""
    use_single_jitter: bool = True
    """Whether use single jitter or not for the proposal networks."""
    interlevel_loss_mult: float = 1.0
    """Proposal loss multiplier."""
    distortion_loss_mult: float = 1.0
    """Distortion loss multiplier."""
    start_normals_training: int = 1000
    """Start training normals after this many iterations"""
    start_lambertian_training: int = 1000
    """start training with lambertian shading after this many iterations"""
    opacity_penalty: bool = True
    """enables penalty to encourage sparse weights (penalizing for uniform density along ray)"""
    opacity_loss_mult: float = 1
    """scale for opacity penalty"""
    max_res: int = 256
    """Maximum resolution of the density field."""


class DreamFusionModel(Model):
    """DreamFusionModel Model

    Args:
        config: DreamFusion configuration to instantiate model
    """

    config: DreamFusionModelConfig

    def __init__(
        self,
        config: DreamFusionModelConfig,
        **kwargs,
    ) -> None:
        self.prompt = config.prompt
        self.initialize_density = config.initialize_density
        self.train_normals = False
        self.train_shaded = False
        self.random_background = config.random_background
        self.density_strength = 1.0
        self.target_transmittance = config.target_transmittance_start
        super().__init__(config=config, **kwargs)

    def populate_modules(self):
        """Set the fields and modules"""
        super().populate_modules()

        # setting up fields
        self.field = DreamFusionField(self.scene_box.aabb, max_res=self.config.max_res)

        # samplers
        self.density_fns = []
        num_prop_nets = self.config.num_proposal_iterations
        # Build the proposal network(s)
        self.proposal_networks = torch.nn.ModuleList()

        for i in range(num_prop_nets):
            prop_net_args = self.config.proposal_net_args_list[min(i, len(self.config.proposal_net_args_list) - 1)]
            network = HashMLPDensityField(
                self.scene_box.aabb,
                **prop_net_args,
            )
            self.proposal_networks.append(network)
        self.density_fns.extend([network.density_fn for network in self.proposal_networks])

        update_schedule = lambda step: np.clip(
            np.interp(step, [0, self.config.proposal_warmup], [0, self.config.proposal_update_every]),
            1,
            self.config.proposal_update_every,
        )
        self.proposal_sampler = ProposalNetworkSampler(
            num_nerf_samples_per_ray=self.config.num_nerf_samples_per_ray,
            num_proposal_samples_per_ray=self.config.num_proposal_samples_per_ray,
            num_proposal_network_iterations=self.config.num_proposal_iterations,
            single_jitter=self.config.use_single_jitter,
            update_sched=update_schedule,
            initial_sampler=UniformSampler(single_jitter=self.config.use_single_jitter),
        )

        # renderers
        self.renderer_rgb = RGBRenderer(background_color=colors.WHITE)
        self.renderer_accumulation = AccumulationRenderer()
        self.renderer_depth = DepthRenderer()
        self.renderer_normals = NormalsRenderer()

        # shaders
        self.shader_lambertian = LambertianShader()
        self.shader_normals = NormalsShader()

        # losses
        self.rgb_loss = MSELoss()

        # colliders
        if self.config.sphere_collider:
            self.collider = SphereCollider(torch.Tensor([0, 0, 0]), 1.0)
        else:
            self.collider = AABBBoxCollider(scene_box=self.scene_box)

    def get_training_callbacks(
        self, training_callback_attributes: TrainingCallbackAttributes
    ) -> List[TrainingCallback]:

        # the callback that we want to run every X iterations after the training iteration
        def taper_density(
            self, training_callback_attributes: TrainingCallbackAttributes, step: int  # pylint: disable=unused-argument
        ):
            self.density_strength -= 0.25

        def start_training_normals(
            self, training_callback_attributes: TrainingCallbackAttributes, step: int  # pylint: disable=unused-argument
        ):
            self.train_normals = True

        def start_shaded_training(
            self, training_callback_attributes: TrainingCallbackAttributes, step: int  # pylint: disable=unused-argument
        ):
            self.train_shaded = True

        def update_target_transmittance(
            self, training_callback_attributes: TrainingCallbackAttributes, step: int  # pylint: disable=unused-argument
        ):
            if (
                step < self.config.transmittance_end_schedule
                and self.target_transmittance > self.config.target_transmittance_end
            ):
                self.target_transmittance -= (1 / self.config.transmittance_end_schedule) * (
                    self.config.target_transmittance_start - self.config.target_transmittance_end
                )

        # anneal the weights of the proposal network before doing PDF sampling
        def set_anneal(step):
            # https://arxiv.org/pdf/2111.12077.pdf eq. 18
            train_frac = np.clip(step / self.config.proposal_weights_anneal_max_num_iters, 0, 1)
            bias = lambda x, b: (b * x) / ((b - 1) * x + 1)
            anneal = bias(train_frac, self.config.proposal_weights_anneal_slope)
            self.proposal_sampler.set_anneal(anneal)

        callbacks = [
            TrainingCallback(
                where_to_run=[TrainingCallbackLocation.AFTER_TRAIN_ITERATION],
                iters=(150, 300, 450, 600),
                func=taper_density,
                args=[self, training_callback_attributes],
            ),
            TrainingCallback(
                where_to_run=[TrainingCallbackLocation.AFTER_TRAIN_ITERATION],
                iters=(self.config.start_normals_training,),
                func=start_training_normals,
                args=[self, training_callback_attributes],
            ),
            TrainingCallback(
                where_to_run=[TrainingCallbackLocation.AFTER_TRAIN_ITERATION],
                iters=(self.config.start_lambertian_training,),
                func=start_shaded_training,
                args=[self, training_callback_attributes],
            ),
            TrainingCallback(
                where_to_run=[TrainingCallbackLocation.AFTER_TRAIN_ITERATION],
                update_every_num_iters=1,
                func=update_target_transmittance,
                args=[self, training_callback_attributes],
            ),
            TrainingCallback(
                where_to_run=[TrainingCallbackLocation.AFTER_TRAIN_ITERATION],
                update_every_num_iters=1,
                func=self.proposal_sampler.step_cb,
            ),
            TrainingCallback(
                where_to_run=[TrainingCallbackLocation.BEFORE_TRAIN_ITERATION],
                update_every_num_iters=1,
                func=set_anneal,
            ),
        ]
        return callbacks

    def get_param_groups(self) -> Dict[str, List[Parameter]]:
        param_groups = {}
        param_groups["proposal_networks"] = list(self.proposal_networks.parameters())
        param_groups["fields"] = list(self.field.parameters())
        return param_groups

    def get_outputs(self, ray_bundle: RayBundle):
        # uniform sampling
        background_rgb = self.field.get_background_rgb(ray_bundle)
        ray_samples, weights_list, ray_samples_list = self.proposal_sampler(ray_bundle, density_fns=self.density_fns)
        field_outputs = self.field(ray_samples, compute_normals=True)
        weights = ray_samples.get_weights(field_outputs[FieldHeadNames.DENSITY])
        weights_list.append(weights)
        ray_samples_list.append(ray_samples)
        density = field_outputs[FieldHeadNames.DENSITY]

        if self.initialize_density and self.training:
            pos = ray_samples.frustums.get_positions()
            density_blob = (
                self.config.init_density_strength
                * self.density_strength
                * torch.exp(-torch.norm(pos, dim=-1) / (2 * 0.04))[..., None]
            )
            density += density_blob

        accumulation = self.renderer_accumulation(weights)
        depth = self.renderer_depth(weights, ray_samples)
        rgb = self.renderer_rgb(rgb=field_outputs[FieldHeadNames.RGB], weights=weights)

        accum_mask = torch.clamp((torch.nan_to_num(accumulation, nan=0.0)), min=0.0, max=1.0)
        accum_mask_inv = 1.0 - accum_mask

        background = accum_mask_inv * background_rgb

        outputs = {
            "rgb_only": rgb,
            "background_rgb": background_rgb,
            "background": background,
            "accumulation": accum_mask,
            "depth": depth,
        }

        # These use a lot of GPU memory, so we avoid storing them for eval.
        if self.training:
            outputs["weights_list"] = weights_list
            outputs["ray_samples_list"] = ray_samples_list

        for i in range(self.config.num_proposal_iterations):
            outputs[f"prop_depth_{i}"] = self.renderer_depth(weights=weights_list[i], ray_samples=ray_samples_list[i])

        normals = self.renderer_normals(normals=field_outputs[FieldHeadNames.NORMALS], weights=weights)
        pred_normals = self.renderer_normals(field_outputs[FieldHeadNames.PRED_NORMALS], weights=weights)

        # lambertian shading
        if self.config.random_light_source:  # and self.training:
            light_d = ray_bundle.origins[0] + torch.randn(3, dtype=torch.float).to(normals)
        else:
            light_d = ray_bundle.origins[0]
        light_d = math.safe_normalize(light_d)

        if (self.train_shaded and np.random.random_sample() > 0.75) or not self.training:
            shading_weight = 0.9
        else:
            shading_weight = 0.0

        shaded, shaded_albedo = self.shader_lambertian(
<<<<<<< HEAD
            rgb=rgb, normals=normals, light_direction=light_d, shading_weight=shading_weight, detach_normals=True
=======
            rgb=rgb, normals=normals, light_direction=light_d, shading_weight=shading_weight, detach_normals=False
>>>>>>> 4db2410b
        )

        outputs["normals"] = self.shader_normals(normals, weights=accum_mask)
        outputs["pred_normals"] = self.shader_normals(pred_normals, weights=accum_mask)
        outputs["shaded"] = accum_mask * shaded
        outputs["other_train_output"] = accum_mask * shaded_albedo + background
        outputs["shaded_albedo"] = accum_mask * shaded_albedo
        outputs["rgb"] = accum_mask * rgb + background

        if shading_weight > 0:
            samp = np.random.random_sample()
            if samp > 0.5 and not self.training:
                outputs["train_output"] = outputs["shaded"]
            elif samp < 0.2 and self.random_background:
                rand_bg = torch.ones_like(background) * torch.rand(3, device=self.device)
                outputs["train_output"] = accum_mask * shaded_albedo + rand_bg * accum_mask_inv
            else:
                outputs["train_output"] = accum_mask * shaded_albedo + background
        else:
            outputs["train_output"] = outputs["rgb"]

        if self.training or True:
            outputs["rendered_orientation_loss"] = orientation_loss(
                weights.detach(), field_outputs[FieldHeadNames.NORMALS], ray_bundle.directions
            )

            outputs["rendered_pred_normal_loss"] = pred_normal_loss(
                weights.detach(),
                field_outputs[FieldHeadNames.NORMALS].detach(),
                field_outputs[FieldHeadNames.PRED_NORMALS],
            )

            assert weights.shape[-1] == 1
            if self.config.opacity_penalty:
                outputs["opacity_loss"] = (
                    torch.sqrt(torch.sum(weights, dim=-2) ** 2 + 0.01) * self.config.opacity_loss_mult
                )

        return outputs

    def get_loss_dict(self, outputs, batch, metrics_dict=None) -> Dict[str, torch.Tensor]:
        # Scaling metrics by coefficients to create the losses.

        loss_dict = {}
        loss_dict = misc.scale_dict(loss_dict, self.config.loss_coefficients)
        if self.train_normals:
            # orientation loss for computed normals
            loss_dict["orientation_loss"] = self.config.orientation_loss_mult * torch.mean(
                outputs["rendered_orientation_loss"]
            )
            # ground truth supervision for normals
            loss_dict["pred_normal_loss"] = self.config.pred_normal_loss_mult * torch.mean(
                outputs["rendered_pred_normal_loss"]
            )
        else:
            loss_dict["orientation_loss"] = 0
            loss_dict["pred_normal_loss"] = 0

        if self.config.opacity_penalty:
            loss_dict["opacity_loss"] = self.config.opacity_loss_mult * outputs["opacity_loss"].mean()

        if self.training:
            loss_dict["distortion_loss"] = self.config.distortion_loss_mult * distortion_loss(
                outputs["weights_list"], outputs["ray_samples_list"]
            )
            loss_dict["interlevel_loss"] = self.config.interlevel_loss_mult * interlevel_loss(
                outputs["weights_list"], outputs["ray_samples_list"]
            )
        return loss_dict

    def get_image_metrics_and_images(
        self, outputs: Dict[str, torch.Tensor], batch: Dict[str, torch.Tensor]
    ) -> Tuple[Dict[str, float], Dict[str, torch.Tensor]]:
        acc = colormaps.apply_colormap(outputs["accumulation"])
        depth = colormaps.apply_depth_colormap(
            outputs["depth"],
            accumulation=outputs["accumulation"],
        )
        prop_depth_0 = colormaps.apply_depth_colormap(
            outputs["prop_depth_0"],
            accumulation=outputs["accumulation"],
        )
        prop_depth_1 = colormaps.apply_depth_colormap(
            outputs["prop_depth_1"],
            accumulation=outputs["accumulation"],
        )

        metrics_dict = {}
        images_dict = {
            "img": outputs["rgb"],
            "accumulation": acc,
            "depth": depth,
            "prop_depth_0": prop_depth_0,
            "prop_depth_1": prop_depth_1,
            "normals": outputs["normals"],
            "pred_normals": outputs["pred_normals"],
        }
        return metrics_dict, images_dict<|MERGE_RESOLUTION|>--- conflicted
+++ resolved
@@ -350,11 +350,7 @@
             shading_weight = 0.0
 
         shaded, shaded_albedo = self.shader_lambertian(
-<<<<<<< HEAD
             rgb=rgb, normals=normals, light_direction=light_d, shading_weight=shading_weight, detach_normals=True
-=======
-            rgb=rgb, normals=normals, light_direction=light_d, shading_weight=shading_weight, detach_normals=False
->>>>>>> 4db2410b
         )
 
         outputs["normals"] = self.shader_normals(normals, weights=accum_mask)
