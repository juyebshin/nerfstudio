# Copyright 2022 the Regents of the University of California, Nerfstudio Team and contributors. All rights reserved.
#
# Licensed under the Apache License, Version 2.0 (the "License");
# you may not use this file except in compliance with the License.
# You may obtain a copy of the License at
#
#     http://www.apache.org/licenses/LICENSE-2.0
#
# Unless required by applicable law or agreed to in writing, software
# distributed under the License is distributed on an "AS IS" BASIS,
# WITHOUT WARRANTIES OR CONDITIONS OF ANY KIND, either express or implied.
# See the License for the specific language governing permissions and
# limitations under the License.

"""
NeRF implementation that combines many recent advancements.
"""

from __future__ import annotations

from dataclasses import dataclass, field
from typing import Any, Dict, List, Literal, Optional, Tuple, Type, Union
import torch
from copy import deepcopy
from torch.nn import Parameter
from torchmetrics.functional import structural_similarity_index_measure
from torchmetrics.image import PeakSignalNoiseRatio
from torchmetrics.image.lpip import LearnedPerceptualImagePatchSimilarity
import gc
from nerfstudio.cameras.cameras import Cameras
from nerfstudio.engine.callbacks import (TrainingCallback,
                                         TrainingCallbackAttributes,
                                         TrainingCallbackLocation)
from nerfstudio.viewer_beta.viewer_elements import ViewerControl
from nerfstudio.engine.optimizers import Optimizers
from nerfstudio.models.base_model import Model, ModelConfig
import math
import faiss
import numpy as np
from sklearn.neighbors import NearestNeighbors


from diff_rast.rasterize import RasterizeGaussians
from diff_rast.project_gaussians import ProjectGaussians
from diff_rast.sh import SphericalHarmonics, num_sh_bases

def get_references_to_object(obj):
    return [ref for ref in gc.get_referrers(obj) if isinstance(ref, (list, dict, tuple)) or hasattr(ref, '__dict__')]

def random_quat_tensor(N, **kwargs):
    u = torch.rand(N, **kwargs)
    v = torch.rand(N, **kwargs)
    w = torch.rand(N, **kwargs)
    return torch.stack(
        [
            torch.sqrt(1 - u) * torch.sin(2 * math.pi * v),
            torch.sqrt(1 - u) * torch.cos(2 * math.pi * v),
            torch.sqrt(u) * torch.sin(2 * math.pi * w),
            torch.sqrt(u) * torch.sin(2 * math.pi * w),
        ],
        dim=-1,
    )


def identity_quat(N, **kwargs):
    quat = torch.zeros(N, 4, **kwargs)
    quat[:, 0] = 1
    return quat

def projection_matrix(znear, zfar, fovx, fovy, **kwargs):
    t = znear * math.tan(0.5 * fovy)
    b = -t
    r = znear * math.tan(0.5 * fovx)
    l = -r
    n = znear
    f = zfar
    return torch.tensor(
        [
            [2 * n / (r - l), 0.0, (r + l) / (r - l), 0.0],
            [0.0, 2 * n / (t - b), (t + b) / (t - b), 0.0],
            [0.0, 0.0, (f + n) / (f - n), -1.0 * f * n / (f - n)],
            [0.0, 0.0, 1.0, 0.0],
        ],
        **kwargs
    )


@dataclass
class GaussianSplattingModelConfig(ModelConfig):
    """Gaussian Splatting Model Config"""
    _target: Type = field(default_factory=lambda: GaussianSplattingModel)
    warmup_length:int = 1500
    """period of steps where refinement is turned off"""
    refine_every:int = 100
    """period of steps where gaussians are culled and densified"""
    resolution_schedule: int = 500
    """training starts at 1/d resolution, every n steps this is doubled"""
    num_downscales: int = 2
    """at the beginning, resolution is 1/2^d, where d is this number"""
    cull_alpha_thresh:float = .005
    """threshold of opacity for culling gaussians"""
<<<<<<< HEAD
    cull_scale_thresh:float = .1
=======
    cull_scale_thresh:float = 1.0
>>>>>>> c0b8dcff
    """threshold of scale for culling gaussians"""
    reset_alpha_every:int = 30
    """Every this many refinement steps, reset the alpha"""
    densify_grad_thresh: float = .0002
    """threshold of positional gradient norm for densifying gaussians"""
    densify_size_thresh: float = .01
    """below this size, gaussians are *duplicated*, otherwise split"""
    #set to 3 to effeectively turn off, it seems to make things worse? need to investigate
    sh_degree_interval: int = 3
    """every n intervals turn on another sh degree"""
    max_screen_size: int = 200
    """maximum screen size of a gaussian, in pixels"""

class GaussianSplattingModel(Model):
    """Gaussian Splatting model

    Args:
        config: Gaussian Splatting configuration to instantiate model
    """

    config: GaussianSplattingModelConfig
    def __init__(self,*args,**kwargs):
        self.seed_pts = kwargs['seed_points']
        super().__init__(*args,**kwargs)
        self.vc = ViewerControl()

    def populate_modules(self):
        # TODO (jake-austin): clean this up, this is transplanted code across all the implementation functions
        self.means = torch.nn.Parameter(self.seed_pts[0]) # (Location, Color)
        self.means_grad_norm = None
<<<<<<< HEAD
        init_scale = torch.log(torch.tensor(.01)).item()
        self.scales = torch.nn.Parameter(torch.full((self.num_points,3),init_scale))
        self.max_2Dsize = None
=======
        # init_scale = torch.log(torch.tensor(.01)).item()
        # distances, _ = self.k_nearest_faiss(self.seed_pts[0].numpy(force=True), 5)
        distances, _ = self.k_nearest_sklearn(self.seed_pts[0], 3)
        distances = torch.from_numpy(distances)
        #find the average of the three nearest neighbors for each point and use that as the scale
        avg_dist = distances.mean(dim=-1,keepdim=True)
        self.scales = torch.nn.Parameter(torch.log(avg_dist.repeat(1,3)))

        # self.scales = torch.nn.Parameter(torch.full((self.num_points,3),init_scale))
>>>>>>> c0b8dcff
        self.quats = torch.nn.Parameter(random_quat_tensor(self.num_points))
        self.degree = 3
        dim_sh = num_sh_bases(self.degree)
        # self.colors = torch.nn.Parameter(torch.rand(self.num_points, dim_sh, 3))

        fused_color = self.RGB2SH(self.seed_pts[1]/255)
        shs = torch.zeros((fused_color.shape[0], dim_sh, 3)).float().cuda()
        shs[:, 0, :] = fused_color
        shs[:, 1:, :] = 0.0
        self.colors = torch.nn.Parameter(shs)
        
        self.opacities = torch.nn.Parameter(torch.logit(0.1 * torch.ones(self.num_points, 1)))
        # metrics
        self.psnr = PeakSignalNoiseRatio(data_range=1.0)
        from torchmetrics.image import StructuralSimilarityIndexMeasure
        self.ssim = StructuralSimilarityIndexMeasure()
        self.lpips = LearnedPerceptualImagePatchSimilarity(normalize=True)
        self.step=0

    def k_nearest_faiss(self, x, k):
        """
        Find k-nearest neighbors using FAISS.
        x: The data matrix (NumPy array) of shape [num_samples, num_features]
        k: The number of neighbors to retrieve
        Returns: A tuple (distances, indices) where both are Numpy arrays of shape [num_samples, k]
        """
        num_samples = x.shape[0]

        # Build the index
        index = faiss.IndexFlatL2(x.shape[1])  # Here, using a flat (brute force) index for L2 distance
        index.add(x)

        # Search the index
        distances, indices = index.search(x, k + 1)  # +1 because the point itself is always returned

        # Exclude the point itself from the result and return
        return distances[:, 1:], indices[:, 1:]
    
    def k_nearest_sklearn(self, x: torch.Tensor, k: int):
        """
        Find k-nearest neighbors using sklearn's NearestNeighbors.
        x: The data tensor of shape [num_samples, num_features]
        k: The number of neighbors to retrieve
        """
        num_samples = x.size(0)

        # Convert tensor to numpy array
        x_np = x.cpu().numpy()

        # Build the nearest neighbors model
        nn_model = NearestNeighbors(n_neighbors=k + 1, algorithm='auto', metric='euclidean').fit(x_np)

        # Find the k-nearest neighbors
        distances, indices = nn_model.kneighbors(x_np)

        # Exclude the point itself from the result and return
        return distances[:, 1:].astype(np.float32), indices[:, 1:].astype(np.float32)

        
    def remove_from_optim(self, optimizer, deleted_mask, new_params):
        """removes the deleted_mask from the optimizer provided"""
        assert len(new_params) == 1
        assert isinstance(optimizer, torch.optim.Adam), "Only works with Adam"
        
        param = optimizer.param_groups[0]['params'][0]
        param_state = optimizer.state[param]
        del optimizer.state[param]
        
        # Modify the state directly without deleting and reassigning.
        param_state['exp_avg'] = param_state['exp_avg'][~deleted_mask.squeeze()]
        param_state['exp_avg_sq'] = param_state['exp_avg_sq'][~deleted_mask.squeeze()]
        
        # Update the parameter in the optimizer's param group.
        del optimizer.param_groups[0]['params'][0]
        del optimizer.param_groups[0]['params']
        optimizer.param_groups[0]['params'] = new_params
        optimizer.state[new_params[0]] = param_state


    def dup_in_optim(self,optimizer, dup_mask, new_params):
        """adds the parameters to the optimizer"""
        param = optimizer.param_groups[0]['params'][0]
        param_state = optimizer.state[param]
        param_state['exp_avg'] = torch.cat([param_state['exp_avg'], torch.zeros_like(param_state['exp_avg'][dup_mask.squeeze()])],dim=0)
        param_state['exp_avg_sq'] = torch.cat([param_state['exp_avg_sq'], torch.zeros_like(param_state['exp_avg_sq'][dup_mask.squeeze()])],dim=0)
        del optimizer.state[param]
        optimizer.state[new_params[0]] = param_state
        optimizer.param_groups[0]['params'] = new_params
        del param

    def after_train(self,step):
        with torch.no_grad():
            #keep track of a moving average of grad norms
            visible_mask = self.radii>0
            if self.means_grad_norm is None:
                self.means_grad_norm = self.means.grad.detach().norm(dim=-1,keepdim=True)
                self.vis_counts = torch.zeros_like(self.means_grad_norm)
            else:
                self.vis_counts[visible_mask] = self.vis_counts[visible_mask] + 1
                self.means_grad_norm[visible_mask] = self.means.grad.detach()[visible_mask].norm(dim=-1,keepdim=True) + self.means_grad_norm[visible_mask]

            #update the max screen size
            if self.max_2Dsize is None:
                self.max_2Dsize = torch.zeros_like(self.radii)
            newradii = self.radii[visible_mask]
            self.max_2Dsize[visible_mask] = torch.maximum(self.max_2Dsize[visible_mask],newradii)

    
    def refinement_before(self, optimizers:Optimizers, step):
        print("Inside refinement before")
        if self.step > self.config.warmup_length:
            with torch.no_grad():
                # do all the refinement stuff here
                #first we cull gaussians
                deleted_mask = self.cull_gaussians()
                param_groups = self.get_param_groups()
                for group,param in param_groups.items(): 
                    self.remove_from_optim(optimizers.optimizers[group],deleted_mask,param)
            

    def refinement_after(self, optimizers:Optimizers, step):
        if self.step > self.config.warmup_length:
            with torch.no_grad():
                #then we densify
                avg_grad_norm = self.means_grad_norm / self.vis_counts
                high_grads = (avg_grad_norm > self.config.densify_grad_thresh).squeeze()
                splits = (self.scales.exp().max(dim=-1).values > self.config.densify_size_thresh).squeeze()
                splits &= high_grads
                split_means,split_colors,split_opacities,split_scales,split_quats = self.split_gaussians(splits)

                dups = (self.scales.exp().max(dim=-1).values <= self.config.densify_size_thresh).squeeze()
                dups &= high_grads
                dup_means,dup_colors,dup_opacities,dup_scales,dup_quats = self.dup_gaussians(dups)
                self.means = Parameter(torch.cat([self.means.detach(),split_means, dup_means],dim=0))
                self.colors = Parameter(torch.cat([self.colors.detach(),split_colors, dup_colors],dim=0))
                self.opacities = Parameter(torch.cat([self.opacities.detach(),split_opacities, dup_opacities],dim=0))
                self.scales = Parameter(torch.cat([self.scales.detach(),split_scales, dup_scales],dim=0))
                self.quats = Parameter(torch.cat([self.quats.detach(),split_quats, dup_quats],dim=0))
                
                split_idcs = torch.where(splits)[0]
                dup_idcs = torch.where(dups)[0]
                add_idcs = torch.cat([split_idcs, dup_idcs], dim=0)
                
                param_groups = self.get_param_groups()
                for group,param in param_groups.items():
                    self.dup_in_optim(optimizers.optimizers[group],add_idcs,param)

                if self.step // self.config.refine_every % self.config.reset_alpha_every == 0:
                    print("Resetting alpha")
                    reset_value = .01
                    self.opacities.data = torch.full_like(self.opacities.data,torch.logit(torch.tensor(reset_value)).item())
                    #reset the exp of optimizer
                    optim = optimizers.optimizers['opacity']
                    param = optim.param_groups[0]['params'][0]
                    param_state = optim.state[param]
                    param_state['exp_avg'] = torch.zeros_like(param_state['exp_avg'])
                    param_state['exp_avg_sq'] = torch.zeros_like(param_state['exp_avg_sq'])
                self.means_grad_norm = None
                self.vis_counts = None
                self.max_2Dsize = None

    def cull_gaussians(self):
        """
        This function deletes gaussians with under a certain opacity threshold
        """
        n_bef = self.num_points
        #cull transparent ones
        culls = (torch.sigmoid(self.opacities) < self.config.cull_alpha_thresh).squeeze()
        #cull huge ones
        culls = culls | (torch.exp(self.scales).max(dim=-1).values > self.config.cull_scale_thresh).squeeze()
        #cull big screen space
        if self.step>self.config.refine_every*self.config.reset_alpha_every:
            culls = culls | (self.max_2Dsize > self.config.max_screen_size).squeeze()
        self.means_grad_norm = self.means_grad_norm[~culls].detach()
        self.max_2Dsize = self.max_2Dsize[~culls].detach()
        self.vis_counts = self.vis_counts[~culls].detach()
        self.means = Parameter(self.means[~culls].detach())
        self.scales = Parameter(self.scales[~culls].detach())
        self.quats = Parameter(self.quats[~culls].detach())
        self.colors = Parameter(self.colors[~culls].detach())
        self.opacities = Parameter(self.opacities[~culls].detach())

        print(f"Culled {n_bef - self.num_points} gaussians")
        return culls

    def split_gaussians(self, split_mask):
        """
        This function splits gaussians that are too large
        """
        n_splits = split_mask.sum().item()
        print(f"Splitting {split_mask.sum().item()/self.num_points} gaussians: {n_splits}/{self.num_points}")
        #step 1, sample new means
        cov_mats = torch.eye(3,device=self.device)[None,...].repeat(n_splits,1,1)
        cov3ds = self.cov3d[split_mask]
        cov_mats[:,0,0]=cov3ds[:,0]
        cov_mats[:,0,1]=cov3ds[:,1]
        cov_mats[:,1,0]=cov3ds[:,1]
        cov_mats[:,0,2]=cov3ds[:,2]
        cov_mats[:,2,0]=cov3ds[:,2]
        cov_mats[:,1,1]=cov3ds[:,3]
        cov_mats[:,1,2]=cov3ds[:,4]
        cov_mats[:,2,1]=cov3ds[:,4]
        cov_mats[:,2,2]=cov3ds[:,5]
        centered_samples = torch.randn((n_splits,3),device=self.device)
        new_means = torch.bmm(cov_mats,centered_samples[...,None]).squeeze() + self.means[split_mask]
        # step 2, sample new colors
        new_colors = self.colors[split_mask]
        # step 3, sample new opacities
        new_opacities = self.opacities[split_mask]
        # step 4, sample new scales
        new_scales = torch.logit(torch.exp(self.scales[split_mask])/1.6)
        self.scales[split_mask] = torch.logit(torch.exp(self.scales[split_mask])/1.6)
        # step 5, sample new quats
        new_quats = self.quats[split_mask]
        return new_means,new_colors,new_opacities,new_scales,new_quats

    def dup_gaussians(self,dup_mask):
        """
        This function duplicates gaussians that are too small
        """
        n_dups = dup_mask.sum().item()
        print(f"Would duplicate {dup_mask.sum().item()/self.num_points} gaussians: {n_dups}/{self.num_points}")
        dup_means = self.means[dup_mask]
        dup_colors = self.colors[dup_mask]
        dup_opacities = self.opacities[dup_mask]
        dup_scales = self.scales[dup_mask]
        dup_quats = self.quats[dup_mask]
        return dup_means,dup_colors,dup_opacities,dup_scales,dup_quats
    
    @property
    def num_points(self):
        return self.means.shape[0]
    
    def get_training_callbacks(
        self, training_callback_attributes: TrainingCallbackAttributes
    ) -> List[TrainingCallback]:
        cbs = []
        cbs.append(TrainingCallback([TrainingCallbackLocation.BEFORE_TRAIN_ITERATION],self.step_cb))
        cbs.append(TrainingCallback([TrainingCallbackLocation.BEFORE_TRAIN_ITERATION],
                                    self.refinement_before,
                                    update_every_num_iters=self.config.refine_every,
                                    args=[training_callback_attributes.optimizers]
                                    ))
        # The order of these matters
        cbs.append(TrainingCallback([TrainingCallbackLocation.AFTER_TRAIN_ITERATION],
                                    self.after_train,))
        cbs.append(TrainingCallback([TrainingCallbackLocation.AFTER_TRAIN_ITERATION],
                                    self.refinement_after,
                                    update_every_num_iters=self.config.refine_every,
                                    args=[training_callback_attributes.optimizers]
                                    ))
        return cbs
    
    def step_cb(self,step):
        self.vc.viser_server.add_point_cloud("init_pc", self.seed_pts[0].numpy(force=True), self.seed_pts[1].numpy(force=True), 0.01)
        self.step = step

    def get_param_groups(self) -> Dict[str, List[Parameter]]:
        """Obtain the parameter groups for the optimizers

        Returns:
            Mapping of different parameter groups
        """
        return {
            "xyz": [self.means],
            "color": [self.colors],
            "opacity": [self.opacities],
            "scaling": [self.scales],
            "rotation": [self.quats],
        }

    def _get_downscale_factor(self):
        return 2 ** max((self.config.num_downscales - self.step // self.config.resolution_schedule),0)
    
    def get_outputs(self, camera: Cameras) -> Dict[str, Union[torch.Tensor, List]]:
        """Takes in a Ray Bundle and returns a dictionary of outputs.

        TODO (jake-austin): use the new homebrew nerfstudio gaussian rasterization code instead

        Args:
            ray_bundle: Input bundle of rays. This raybundle should have all the
            needed information to compute the outputs.

        Returns:
            Outputs of model. (ie. rendered colors)
        """
        import viser.transforms as vtf
        import numpy as np
        if not isinstance(camera,Cameras):
            print("Called get_outputs with not a camera")
            return {}
        assert camera.shape[0] ==1, "Only one camera at a time"
        #dont mutate the input
        camera = deepcopy(camera)
        if self.training:
            d = self._get_downscale_factor()
            camera.rescale_output_resolution(1/d)

        #shift the camera to center of scene looking at center
        R = camera.camera_to_worlds[..., :3, :3] # 1 x 3 x 3
        T = camera.camera_to_worlds[..., :3, 3:4] # 1 x 3 x 1
        R = vtf.SO3.from_matrix(R.cpu().squeeze().numpy())
        R = R @ vtf.SO3.from_x_radians(np.pi)
        R = torch.from_numpy(R.as_matrix()[None,...]).to(self.device,torch.float32)
        #vickie pops off here
        viewmat = torch.cat([R,T],dim=2)
        #add a row of zeros and a 1 to the bottom of the viewmat
        viewmat = torch.cat([viewmat,torch.tensor([[[0,0,0,1]]],device=self.device)],dim=1)
        #invert it
        viewmat = torch.inverse(viewmat)
        #calculate the FOV of the camera given fx and fy, width and height
        cx = camera.cx.item()
        cy = camera.cy.item()
        fovx = 2 * math.atan(camera.width / (2 * camera.fx))
        fovy = 2 * math.atan(camera.height / (2 * camera.fy))
        W, H = camera.width.item(), camera.height.item()
        projmat = projection_matrix(.0001,1000,fovx,fovy).to(self.device)
        BLOCK_X, BLOCK_Y = 16, 16
        tile_bounds = (
            (W + BLOCK_X - 1) // BLOCK_X,
            (H + BLOCK_Y - 1) // BLOCK_Y,
            1,
        )
        if self.training:
            background = torch.rand(3, device=self.device)
        else:
            background = torch.zeros(3, device=self.device)
        xys, depths, self.radii, conics, num_tiles_hit,self.cov3d = ProjectGaussians.apply(
            self.means,
            torch.exp(self.scales),
            1,
            self.quats,
            viewmat.squeeze()[:3,:],
            projmat.squeeze()@viewmat.squeeze(),
            camera.fx.item(),
            camera.fy.item(),
            H,
            W,
            tile_bounds
        )
        if self.degree > 0:
            viewdirs = self.means - camera.camera_to_worlds[..., :3, 3]  # (N, 3)
            n = min(self.step // self.config.sh_degree_interval,self.degree)
            n_bases = num_sh_bases(n)
            rgbs = SphericalHarmonics.apply(n, viewdirs, self.colors[:,:n_bases])  # (N, 3)
        else:
            rgbs = self.colors.squeeze()  # (N, 3)
        cx_delta = cx - W / 2
        cy_delta = cy - H / 2
        xys = xys.view(-1, 2) + torch.tensor([cx_delta, cy_delta], device=self.device)
        rgb,gauss_ids_sorted = RasterizeGaussians.apply(
            xys,
            depths,
            self.radii,
            conics,
            num_tiles_hit,
            torch.sigmoid(rgbs),
            torch.sigmoid(self.opacities),
            H,
            W,
            background,
        )
        return {"rgb": rgb}


    def get_metrics_dict(self, outputs, batch) -> Dict[str, torch.Tensor]:
        """Compute and returns metrics.

        Args:
            outputs: the output to compute loss dict to
            batch: ground truth batch corresponding to outputs
        """

        return {}

    def get_loss_dict(self, outputs, batch, metrics_dict=None) -> Dict[str, torch.Tensor]:
        """Computes and returns the losses dict.

        Args:
            outputs: the output to compute loss dict to
            batch: ground truth batch corresponding to outputs
            metrics_dict: dictionary of metrics, some of which we can use for loss
        """
        d = self._get_downscale_factor()
        if d > 1:
            #use torchvision to resize
            import torchvision.transforms.functional as TF
            newsize = (batch['image'].shape[0]//d,batch['image'].shape[1]//d)
            gt_img = TF.resize(batch['image'].permute(2,0,1),newsize).permute(1,2,0)
        else:
            gt_img = batch['image']
        Ll1 = torch.nn.functional.l1_loss(gt_img, outputs['rgb'])
        # This simloss makes the results look weird, removing for now
        # simloss = self.ssim(gt_img.permute(2,0,1)[None,...], outputs['rgb'].permute(2,0,1)[None,...])
        return {"main_loss": Ll1}

    @torch.no_grad()
    def get_outputs_for_camera_ray_bundle(self, camera_ray_bundle: Cameras) -> Dict[str, torch.Tensor]:
        """Takes in camera parameters and computes the output of the model.

        Args:
            camera_ray_bundle: ray bundle to calculate outputs over
        """
        outs = self.get_outputs(camera_ray_bundle.to(self.device))
        outs["rgb"] = torch.clamp(outs["rgb"], 0.0, 1.0)
        return outs

    def get_image_metrics_and_images(
        self, outputs: Dict[str, torch.Tensor], batch: Dict[str, torch.Tensor]
    ) -> Tuple[Dict[str, float], Dict[str, torch.Tensor]]:
        """Writes the test image outputs.

        Args:
            image_idx: Index of the image.
            step: Current step.
            batch: Batch of data.
            outputs: Outputs of the model.

        Returns:
            A dictionary of metrics.
        """
        gt_rgb = batch["image"].to(self.device)
        predicted_rgb = outputs["rgb"]  # Blended with background (black if random background)

        combined_rgb = torch.cat([gt_rgb, predicted_rgb], dim=1)

        # Switch images from [H, W, C] to [1, C, H, W] for metrics computations
        gt_rgb = torch.moveaxis(gt_rgb, -1, 0)[None, ...]
        predicted_rgb = torch.moveaxis(predicted_rgb, -1, 0)[None, ...]

        psnr = self.psnr(gt_rgb, predicted_rgb)
        ssim = self.ssim(gt_rgb, predicted_rgb)
        lpips = self.lpips(gt_rgb, predicted_rgb)

        # all of these metrics will be logged as scalars
        metrics_dict = {"psnr": float(psnr.item()), "ssim": float(ssim)}  # type: ignore
        metrics_dict["lpips"] = float(lpips)

        images_dict = {"img": combined_rgb}

        return metrics_dict, images_dict

    def RGB2SH(self, rgb):
        C0 = 0.28209479177387814
        return (rgb - 0.5) / C0<|MERGE_RESOLUTION|>--- conflicted
+++ resolved
@@ -26,7 +26,7 @@
 from torchmetrics.functional import structural_similarity_index_measure
 from torchmetrics.image import PeakSignalNoiseRatio
 from torchmetrics.image.lpip import LearnedPerceptualImagePatchSimilarity
-import gc
+from diff_rast._torch_impl import compute_sh_color
 from nerfstudio.cameras.cameras import Cameras
 from nerfstudio.engine.callbacks import (TrainingCallback,
                                          TrainingCallbackAttributes,
@@ -35,7 +35,6 @@
 from nerfstudio.engine.optimizers import Optimizers
 from nerfstudio.models.base_model import Model, ModelConfig
 import math
-import faiss
 import numpy as np
 from sklearn.neighbors import NearestNeighbors
 
@@ -99,11 +98,7 @@
     """at the beginning, resolution is 1/2^d, where d is this number"""
     cull_alpha_thresh:float = .005
     """threshold of opacity for culling gaussians"""
-<<<<<<< HEAD
-    cull_scale_thresh:float = .1
-=======
-    cull_scale_thresh:float = 1.0
->>>>>>> c0b8dcff
+    cull_scale_thresh:float = .5
     """threshold of scale for culling gaussians"""
     reset_alpha_every:int = 30
     """Every this many refinement steps, reset the alpha"""
@@ -134,13 +129,9 @@
         # TODO (jake-austin): clean this up, this is transplanted code across all the implementation functions
         self.means = torch.nn.Parameter(self.seed_pts[0]) # (Location, Color)
         self.means_grad_norm = None
-<<<<<<< HEAD
         init_scale = torch.log(torch.tensor(.01)).item()
         self.scales = torch.nn.Parameter(torch.full((self.num_points,3),init_scale))
         self.max_2Dsize = None
-=======
-        # init_scale = torch.log(torch.tensor(.01)).item()
-        # distances, _ = self.k_nearest_faiss(self.seed_pts[0].numpy(force=True), 5)
         distances, _ = self.k_nearest_sklearn(self.seed_pts[0], 3)
         distances = torch.from_numpy(distances)
         #find the average of the three nearest neighbors for each point and use that as the scale
@@ -148,9 +139,8 @@
         self.scales = torch.nn.Parameter(torch.log(avg_dist.repeat(1,3)))
 
         # self.scales = torch.nn.Parameter(torch.full((self.num_points,3),init_scale))
->>>>>>> c0b8dcff
         self.quats = torch.nn.Parameter(random_quat_tensor(self.num_points))
-        self.degree = 3
+        self.degree = 4
         dim_sh = num_sh_bases(self.degree)
         # self.colors = torch.nn.Parameter(torch.rand(self.num_points, dim_sh, 3))
 
@@ -403,7 +393,6 @@
         return cbs
     
     def step_cb(self,step):
-        self.vc.viser_server.add_point_cloud("init_pc", self.seed_pts[0].numpy(force=True), self.seed_pts[1].numpy(force=True), 0.01)
         self.step = step
 
     def get_param_groups(self) -> Dict[str, List[Parameter]]:
@@ -491,9 +480,11 @@
         )
         if self.degree > 0:
             viewdirs = self.means - camera.camera_to_worlds[..., :3, 3]  # (N, 3)
+            viewdirs = viewdirs / viewdirs.norm(dim=-1, keepdim=True)
             n = min(self.step // self.config.sh_degree_interval,self.degree)
             n_bases = num_sh_bases(n)
-            rgbs = SphericalHarmonics.apply(n, viewdirs, self.colors[:,:n_bases])  # (N, 3)
+            rgbs = compute_sh_color(viewdirs, self.colors[:,:n_bases])
+            # rgbs = SphericalHarmonics.apply(n, viewdirs, self.colors[:,:n_bases])  # (N, 3)
         else:
             rgbs = self.colors.squeeze()  # (N, 3)
         cx_delta = cx - W / 2
