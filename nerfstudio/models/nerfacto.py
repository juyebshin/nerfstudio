# Copyright 2022 The Nerfstudio Team. All rights reserved.
#
# Licensed under the Apache License, Version 2.0 (the "License");
# you may not use this file except in compliance with the License.
# You may obtain a copy of the License at
#
#     http://www.apache.org/licenses/LICENSE-2.0
#
# Unless required by applicable law or agreed to in writing, software
# distributed under the License is distributed on an "AS IS" BASIS,
# WITHOUT WARRANTIES OR CONDITIONS OF ANY KIND, either express or implied.
# See the License for the specific language governing permissions and
# limitations under the License.

"""
NeRF implementation that combines many recent advancements.
"""

from __future__ import annotations

from dataclasses import dataclass, field
from typing import Dict, List, Tuple, Type

import numpy as np
import torch
from torch.nn import Parameter
from torchmetrics import PeakSignalNoiseRatio
from torchmetrics.functional import structural_similarity_index_measure
from torchmetrics.image.lpip import LearnedPerceptualImagePatchSimilarity
from typing_extensions import Literal

from nerfstudio.cameras.rays import RayBundle
from nerfstudio.engine.callbacks import (
    TrainingCallback,
    TrainingCallbackAttributes,
    TrainingCallbackLocation,
)
from nerfstudio.field_components.field_heads import FieldHeadNames
from nerfstudio.field_components.spatial_distortions import SceneContraction
from nerfstudio.fields.density_fields import HashMLPDensityField
from nerfstudio.fields.nerfacto_field import TCNNNerfactoField
from nerfstudio.model_components.losses import (
    MSELoss,
    distortion_loss,
    interlevel_loss,
    orientation_loss,
    pred_normal_loss,
)
from nerfstudio.model_components.ray_samplers import ProposalNetworkSampler
from nerfstudio.model_components.renderers import (
    AccumulationRenderer,
    DepthRenderer,
    NormalsRenderer,
    RGBRenderer,
)
from nerfstudio.model_components.scene_colliders import NearFarCollider
from nerfstudio.models.base_model import Model, ModelConfig
from nerfstudio.utils import colormaps


@dataclass
class NerfactoModelConfig(ModelConfig):
    """Nerfacto Model Config"""

    _target: Type = field(default_factory=lambda: NerfactoModel)
    near_plane: float = 0.05
    """How far along the ray to start sampling."""
    far_plane: float = 1000.0
    """How far along the ray to stop sampling."""
    background_color: Literal["random", "last_sample"] = "last_sample"
    """Whether to randomize the background color."""
    num_levels: int = 16
    """Number of levels of the hashmap for the base mlp."""
    max_res: int = 2048
    """Maximum resolution of the hashmap for the base mlp."""
    log2_hashmap_size: int = 19
    """Size of the hashmap for the base mlp"""
    num_proposal_samples_per_ray: Tuple[int, ...] = (256, 96)
    """Number of samples per ray for each proposal network."""
    num_nerf_samples_per_ray: int = 48
    """Number of samples per ray for the nerf network."""
    proposal_update_every: int = 5
    """Sample every n steps after the warmup"""
    proposal_warmup: int = 5000
    """Scales n from 1 to proposal_update_every over this many steps"""
    num_proposal_iterations: int = 2
    """Number of proposal network iterations."""
    use_same_proposal_network: bool = False
    """Use the same proposal network. Otherwise use different ones."""
    proposal_net_args_list: List[Dict] = field(
        default_factory=lambda: [
            {"hidden_dim": 16, "log2_hashmap_size": 17, "num_levels": 5, "max_res": 64},
            {"hidden_dim": 16, "log2_hashmap_size": 17, "num_levels": 5, "max_res": 256},
        ]
    )
    """Arguments for the proposal density fields."""
    interlevel_loss_mult: float = 1.0
    """Proposal loss multiplier."""
    distortion_loss_mult: float = 0.002
    """Distortion loss multiplier."""
<<<<<<< HEAD
    orientation_loss_mult: float = 0.01
    """Orientation loss multipier on computed normals."""
    pred_normal_loss_mult: float = 0.0003
=======
    orientation_loss_mult: float = 0.0001
    """Orientation loss multiplier on computed normals."""
    pred_normal_loss_mult: float = 0.001
>>>>>>> 3b8e2ce9
    """Predicted normal loss multiplier."""
    use_proposal_weight_anneal: bool = True
    """Whether to use proposal weight annealing."""
    use_average_appearance_embedding: bool = True
    """Whether to use average appearance embedding or zeros for inference."""
    proposal_weights_anneal_slope: float = 10.0
    """Slope of the annealing function for the proposal weights."""
    proposal_weights_anneal_max_num_iters: int = 1000
    """Max num iterations for the annealing function."""
    use_single_jitter: bool = True
    """Whether use single jitter or not for the proposal networks."""
    predict_normals: bool = False
    """Whether to predict normals or not."""


class NerfactoModel(Model):
    """Nerfacto model

    Args:
        config: Nerfacto configuration to instantiate model
    """

    config: NerfactoModelConfig

    def populate_modules(self):
        """Set the fields and modules."""
        super().populate_modules()

        scene_contraction = SceneContraction(order=float("inf"))

        # Fields
        self.field = TCNNNerfactoField(
            self.scene_box.aabb,
            num_levels=self.config.num_levels,
            max_res=self.config.max_res,
            log2_hashmap_size=self.config.log2_hashmap_size,
            spatial_distortion=scene_contraction,
            num_images=self.num_train_data,
            use_pred_normals=self.config.predict_normals,
            use_average_appearance_embedding=self.config.use_average_appearance_embedding,
        )

        self.density_fns = []
        num_prop_nets = self.config.num_proposal_iterations
        # Build the proposal network(s)
        self.proposal_networks = torch.nn.ModuleList()
        if self.config.use_same_proposal_network:
            assert len(self.config.proposal_net_args_list) == 1, "Only one proposal network is allowed."
            prop_net_args = self.config.proposal_net_args_list[0]
            network = HashMLPDensityField(self.scene_box.aabb, spatial_distortion=scene_contraction, **prop_net_args)
            self.proposal_networks.append(network)
            self.density_fns.extend([network.density_fn for _ in range(num_prop_nets)])
        else:
            for i in range(num_prop_nets):
                prop_net_args = self.config.proposal_net_args_list[min(i, len(self.config.proposal_net_args_list) - 1)]
                network = HashMLPDensityField(
                    self.scene_box.aabb,
                    spatial_distortion=scene_contraction,
                    **prop_net_args,
                )
                self.proposal_networks.append(network)
            self.density_fns.extend([network.density_fn for network in self.proposal_networks])

        # Samplers
        update_schedule = lambda step: np.clip(
            np.interp(step, [0, self.config.proposal_warmup], [0, self.config.proposal_update_every]),
            1,
            self.config.proposal_update_every,
        )
        self.proposal_sampler = ProposalNetworkSampler(
            num_nerf_samples_per_ray=self.config.num_nerf_samples_per_ray,
            num_proposal_samples_per_ray=self.config.num_proposal_samples_per_ray,
            num_proposal_network_iterations=self.config.num_proposal_iterations,
            single_jitter=self.config.use_single_jitter,
            update_sched=update_schedule,
        )

        # Collider
        self.collider = NearFarCollider(near_plane=self.config.near_plane, far_plane=self.config.far_plane)

        # renderers
        self.renderer_rgb = RGBRenderer(background_color=self.config.background_color)
        self.renderer_accumulation = AccumulationRenderer()
        self.renderer_depth = DepthRenderer()
        self.renderer_normals = NormalsRenderer()

        # losses
        self.rgb_loss = MSELoss()

        # metrics
        self.psnr = PeakSignalNoiseRatio(data_range=1.0)
        self.ssim = structural_similarity_index_measure
        self.lpips = LearnedPerceptualImagePatchSimilarity()

    def get_param_groups(self) -> Dict[str, List[Parameter]]:
        param_groups = {}
        param_groups["proposal_networks"] = list(self.proposal_networks.parameters())
        param_groups["fields"] = list(self.field.parameters())
        return param_groups

    def get_training_callbacks(
        self, training_callback_attributes: TrainingCallbackAttributes
    ) -> List[TrainingCallback]:
        callbacks = []
        if self.config.use_proposal_weight_anneal:
            # anneal the weights of the proposal network before doing PDF sampling
            N = self.config.proposal_weights_anneal_max_num_iters

            def set_anneal(step):
                # https://arxiv.org/pdf/2111.12077.pdf eq. 18
                train_frac = np.clip(step / N, 0, 1)
                bias = lambda x, b: (b * x) / ((b - 1) * x + 1)
                anneal = bias(train_frac, self.config.proposal_weights_anneal_slope)
                self.proposal_sampler.set_anneal(anneal)

            callbacks.append(
                TrainingCallback(
                    where_to_run=[TrainingCallbackLocation.BEFORE_TRAIN_ITERATION],
                    update_every_num_iters=1,
                    func=set_anneal,
                )
            )
            callbacks.append(
                TrainingCallback(
                    where_to_run=[TrainingCallbackLocation.AFTER_TRAIN_ITERATION],
                    update_every_num_iters=1,
                    func=self.proposal_sampler.step_cb,
                )
            )
        return callbacks

    def get_outputs(self, ray_bundle: RayBundle):
        ray_samples, weights_list, ray_samples_list = self.proposal_sampler(ray_bundle, density_fns=self.density_fns)
        field_outputs = self.field(ray_samples, compute_normals=self.config.predict_normals)
        weights = ray_samples.get_weights(field_outputs[FieldHeadNames.DENSITY])
        weights_list.append(weights)
        ray_samples_list.append(ray_samples)

        rgb = self.renderer_rgb(rgb=field_outputs[FieldHeadNames.RGB], weights=weights)
        depth = self.renderer_depth(weights=weights, ray_samples=ray_samples)
        accumulation = self.renderer_accumulation(weights=weights)

        outputs = {
            "rgb": rgb,
            "accumulation": accumulation,
            "depth": depth,
        }

        if self.config.predict_normals:
            outputs["normals"] = self.renderer_normals(normals=field_outputs[FieldHeadNames.NORMALS], weights=weights)
            outputs["pred_normals"] = self.renderer_normals(field_outputs[FieldHeadNames.PRED_NORMALS], weights=weights)

        # These use a lot of GPU memory, so we avoid storing them for eval.
        if self.training:
            outputs["weights_list"] = weights_list
            outputs["ray_samples_list"] = ray_samples_list

        if self.training and self.config.predict_normals:
            outputs["rendered_orientation_loss"] = orientation_loss(
                weights.detach(), field_outputs[FieldHeadNames.NORMALS], ray_bundle.directions
            )

            outputs["rendered_pred_normal_loss"] = pred_normal_loss(
                weights.detach(),
                field_outputs[FieldHeadNames.NORMALS].detach(),
                field_outputs[FieldHeadNames.PRED_NORMALS],
            )

        for i in range(self.config.num_proposal_iterations):
            outputs[f"prop_depth_{i}"] = self.renderer_depth(weights=weights_list[i], ray_samples=ray_samples_list[i])

        return outputs

    def get_metrics_dict(self, outputs, batch):
        metrics_dict = {}
        image = batch["image"].to(self.device)
        metrics_dict["psnr"] = self.psnr(outputs["rgb"], image)
        if self.training:
            metrics_dict["distortion"] = distortion_loss(outputs["weights_list"], outputs["ray_samples_list"])
        return metrics_dict

    def get_loss_dict(self, outputs, batch, metrics_dict=None):
        loss_dict = {}
        image = batch["image"].to(self.device)
        loss_dict["rgb_loss"] = self.rgb_loss(image, outputs["rgb"])
        if self.training:
            loss_dict["interlevel_loss"] = self.config.interlevel_loss_mult * interlevel_loss(
                outputs["weights_list"], outputs["ray_samples_list"]
            )
            assert metrics_dict is not None and "distortion" in metrics_dict
            loss_dict["distortion_loss"] = self.config.distortion_loss_mult * metrics_dict["distortion"]
            if self.config.predict_normals:
                # orientation loss for computed normals
                loss_dict["orientation_loss"] = self.config.orientation_loss_mult * torch.mean(
                    outputs["rendered_orientation_loss"]
                )

                # ground truth supervision for normals
                loss_dict["pred_normal_loss"] = self.config.pred_normal_loss_mult * torch.mean(
                    outputs["rendered_pred_normal_loss"]
                )
        return loss_dict

    def get_image_metrics_and_images(
        self, outputs: Dict[str, torch.Tensor], batch: Dict[str, torch.Tensor]
    ) -> Tuple[Dict[str, float], Dict[str, torch.Tensor]]:

        image = batch["image"].to(self.device)
        rgb = outputs["rgb"]
        acc = colormaps.apply_colormap(outputs["accumulation"])
        depth = colormaps.apply_depth_colormap(
            outputs["depth"],
            accumulation=outputs["accumulation"],
        )

        combined_rgb = torch.cat([image, rgb], dim=1)
        combined_acc = torch.cat([acc], dim=1)
        combined_depth = torch.cat([depth], dim=1)

        # Switch images from [H, W, C] to [1, C, H, W] for metrics computations
        image = torch.moveaxis(image, -1, 0)[None, ...]
        rgb = torch.moveaxis(rgb, -1, 0)[None, ...]

        psnr = self.psnr(image, rgb)
        ssim = self.ssim(image, rgb)
        lpips = self.lpips(image, rgb)

        # all of these metrics will be logged as scalars
        metrics_dict = {"psnr": float(psnr.item()), "ssim": float(ssim)}  # type: ignore
        metrics_dict["lpips"] = float(lpips)

        images_dict = {"img": combined_rgb, "accumulation": combined_acc, "depth": combined_depth}

        # normals to RGB for visualization. TODO: use a colormap
        if "normals" in outputs:
            images_dict["normals"] = (outputs["normals"] + 1.0) / 2.0
        if "pred_normals" in outputs:
            images_dict["pred_normals"] = (outputs["pred_normals"] + 1.0) / 2.0

        for i in range(self.config.num_proposal_iterations):
            key = f"prop_depth_{i}"
            prop_depth_i = colormaps.apply_depth_colormap(
                outputs[key],
                accumulation=outputs["accumulation"],
            )
            images_dict[key] = prop_depth_i

        return metrics_dict, images_dict<|MERGE_RESOLUTION|>--- conflicted
+++ resolved
@@ -98,15 +98,9 @@
     """Proposal loss multiplier."""
     distortion_loss_mult: float = 0.002
     """Distortion loss multiplier."""
-<<<<<<< HEAD
-    orientation_loss_mult: float = 0.01
-    """Orientation loss multipier on computed normals."""
-    pred_normal_loss_mult: float = 0.0003
-=======
     orientation_loss_mult: float = 0.0001
     """Orientation loss multiplier on computed normals."""
     pred_normal_loss_mult: float = 0.001
->>>>>>> 3b8e2ce9
     """Predicted normal loss multiplier."""
     use_proposal_weight_anneal: bool = True
     """Whether to use proposal weight annealing."""
